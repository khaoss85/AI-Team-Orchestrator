--- conflicted
+++ resolved
@@ -161,8 +161,6 @@
           )}
         </div>
       </div>
-
-<<<<<<< HEAD
       <div className="bg-white border-b border-gray-200">
         <div className="container mx-auto px-6">
           <nav className="flex space-x-8">
@@ -188,416 +186,6 @@
             <div className="ml-auto flex items-center space-x-4">
               <Link href={`/projects/${workspaceId}/deliverables`} className="text-sm text-gray-600 hover:text-gray-800 transition">
                 📋 Deliverable
-=======
-      {/* 🆕 NEW: Asset Status Widget */}
-      {assetStats.totalAssets > 0 && (
-        <div className="mb-6">
-          <AssetStatusWidget workspaceId={workspaceId} />
-        </div>
-      )}
-      
-      {/* Contenuto basato sulla tab selezionata */}
-      {activeSection === 'results' && (
-        <div className="grid grid-cols-1 md:grid-cols-3 gap-6">
-          {/* Enhanced Results list sidebar */}
-          <div className="md:col-span-1 bg-white rounded-xl shadow-sm p-4">
-            <h2 className="text-lg font-semibold mb-4">Risultati Prodotti</h2>
-            
-            {projectResults.length === 0 ? (
-              <div className="text-center py-8 bg-gray-50 rounded-lg">
-                <div className="text-5xl mb-3">📋</div>
-                <p className="text-gray-600 mb-2">Nessun risultato disponibile</p>
-                <p className="text-sm text-gray-500 mb-4">
-                  {workspace.status === 'created' 
-                    ? 'Avvia il team per iniziare a generare risultati' 
-                    : 'Il team è al lavoro ma non ha ancora prodotto risultati'}
-                </p>
-                {workspace.status === 'created' && (
-                  <button 
-                    onClick={handleStartTeam}
-                    className="px-4 py-2 bg-indigo-600 text-white rounded-md text-sm hover:bg-indigo-700 transition"
-                    disabled={isStartingTeam}
-                  >
-                    {isStartingTeam ? 'Avvio...' : 'Avvia Team'}
-                  </button>
-                )}
-              </div>
-            ) : (
-              <div className="space-y-3">
-                {/* Separare deliverable finali dai risultati normali */}
-                {(() => {
-                  const finals = finalDeliverables;
-                  const normalResults = projectResults.filter(r => r.type !== 'final_deliverable');
-                  
-                  return (
-                    <>
-                      {/* Final Deliverables Section */}
-                      {finals.length > 0 && (
-                        <div className="mb-6">
-                          <div className="flex items-center mb-3">
-                            <span className="text-sm font-semibold text-indigo-700 bg-indigo-50 px-2 py-1 rounded-full">
-                              🎯 Deliverable Finali
-                            </span>
-                          </div>
-                          
-                          {finals.map(result => (
-                            <div
-                              key={result.task_id}
-                              onClick={() => setActiveResultId(result.task_id)}
-                              className={`p-4 rounded-lg cursor-pointer transition-all border-2 mb-3 ${
-                                result.task_id === activeResultId
-                                  ? 'border-indigo-400 bg-gradient-to-r from-indigo-50 to-purple-50 shadow-lg'
-                                  : 'border-indigo-200 bg-gradient-to-r from-indigo-25 to-purple-25 hover:border-indigo-300 hover:shadow-md'
-                              }`}
-                            >
-                              <div className="flex items-start">
-                                <div className="text-3xl mr-3">{result.icon}</div>
-                                <div className="flex-1">
-                                  <div className="flex items-center mb-1">
-                                    <h3 className="font-semibold text-indigo-900">{result.title}</h3>
-                                    <span className="ml-2 text-xs bg-indigo-200 text-indigo-800 px-2 py-0.5 rounded-full">
-                                      FINALE
-                                    </span>
-                                  </div>
-                                  <p className="text-sm text-indigo-700 mb-2">{result.description}</p>
-                                  
-                                  {/* Preview di key insights */}
-                                  {result.content?.keyInsights && result.content.keyInsights.length > 0 && (
-                                    <div className="mb-2">
-                                      <div className="text-xs text-indigo-600 mb-1">Key Insights:</div>
-                                      <ul className="text-xs text-indigo-700 space-y-0.5">
-                                        {result.content.keyInsights.slice(0, 2).map((insight, idx) => (
-                                          <li key={idx} className="flex items-start">
-                                            <span className="text-indigo-400 mr-1">•</span>
-                                            <span>{insight}</span>
-                                          </li>
-                                        ))}
-                                      </ul>
-                                    </div>
-                                  )}
-                                  
-                                  <div className="flex items-center justify-between mt-2">
-                                    <div className="flex items-center space-x-2">
-                                      <span className="text-xs bg-indigo-100 text-indigo-700 px-2 py-0.5 rounded">
-                                        {result.creator}
-                                      </span>
-                                      <span className="text-xs text-indigo-500">{result.date}</span>
-                                    </div>
-                                    {result.content?.metrics && Object.keys(result.content.metrics).length > 0 && (
-                                      <span className="text-xs bg-green-100 text-green-700 px-2 py-0.5 rounded">
-                                        📊 Metriche
-                                      </span>
-                                    )}
-                                  </div>
-                                </div>
-                              </div>
-                            </div>
-                          ))}
-                        </div>
-                      )}
-                      
-                      {/* Normal Results Section */}
-                      {normalResults.length > 0 && (
-                        <div>
-                          <div className="flex items-center mb-3">
-                            <span className="text-sm font-medium text-gray-600">
-                              📋 Altri Risultati ({normalResults.length})
-                            </span>
-                          </div>
-                          
-                          {normalResults.map(result => (
-                            <div 
-                              key={result.id} 
-                              onClick={() => setActiveResultId(result.id)}
-                              className={`p-3 rounded-lg cursor-pointer transition border ${
-                                result.id === activeResultId 
-                                  ? 'border-indigo-300 bg-indigo-50' 
-                                  : 'border-gray-200 hover:bg-gray-50'
-                              }`}
-                            >
-                              {/* Existing normal result rendering */}
-                              <div className="flex items-start">
-                                <div className="text-2xl mr-3">{result.icon}</div>
-                                <div>
-                                  <h3 className="font-medium text-gray-900">{result.title}</h3>
-                                  <p className="text-sm text-gray-500">{result.description}</p>
-                                  <div className="flex items-center mt-2">
-                                    <span className={`text-xs px-2 py-0.5 rounded-full ${getStatusColor(result.type)}`}>
-                                      {result.type}
-                                    </span>
-                                    <span className="text-xs text-gray-500 ml-2">
-                                      {result.date}
-                                    </span>
-                                  </div>
-                                </div>
-                              </div>
-                            </div>
-                          ))}
-                        </div>
-                      )}
-                    </>
-                  );
-                })()}
-              </div>
-            )}
-            
-            {projectResults.length > 0 && (
-              <button onClick={() => console.log('Richiedi nuovo output')} className="mt-4 w-full px-4 py-2 bg-indigo-600 text-white rounded-md hover:bg-indigo-700 transition text-sm">
-                Richiedi Nuovo Output
-              </button>
-            )}
-          </div>
-          
-          {/* Enhanced Result details panel */}
-          <div className="md:col-span-2 bg-white rounded-xl shadow-sm overflow-hidden border border-gray-200">
-            {activeResult ? (
-              <>
-                {/* Enhanced header for final deliverables */}
-                <div className={`border-b border-gray-200 ${
-                  activeResult.type === 'final_deliverable' 
-                    ? 'bg-gradient-to-r from-indigo-50 to-purple-50' 
-                    : 'bg-gray-50'
-                }`}>
-                  <div className="flex justify-between items-center px-6 py-4">
-                    <div className="flex items-center">
-                      <span className="text-3xl mr-3">{activeResult.icon}</span>
-                      <div>
-                        <div className="flex items-center">
-                          <h2 className="text-xl font-semibold">{activeResult.title}</h2>
-                          {activeResult.type === 'final_deliverable' && (
-                            <span className="ml-3 text-xs bg-indigo-200 text-indigo-800 px-3 py-1 rounded-full font-medium">
-                              🎯 DELIVERABLE FINALE
-                            </span>
-                          )}
-                        </div>
-                        <div className="flex items-center text-sm text-gray-500 mt-1">
-                          <span>{activeResult.creator}</span>
-                          <span className="mx-2">•</span>
-                          <span>{activeResult.date}</span>
-                          <span className={`ml-3 px-2 py-0.5 rounded-full text-xs ${getStatusColor(activeResult.type)}`}>
-                            {activeResult.type}
-                          </span>
-                        </div>
-                      </div>
-                    </div>
-                    
-                    <div className="flex space-x-2">
-                      {/* Navigazione tra risultati */}
-                      {projectResults.length > 1 && (
-                        <div className="flex border border-gray-200 rounded-md overflow-hidden">
-                          <button 
-                            onClick={() => {
-                              const currentIndex = projectResults.findIndex(r => r.id === activeResultId);
-                              if (currentIndex > 0) {
-                                setActiveResultId(projectResults[currentIndex - 1].id);
-                              }
-                            }}
-                            disabled={projectResults.findIndex(r => r.id === activeResultId) === 0}
-                            className="p-2 hover:bg-gray-100 disabled:opacity-50 disabled:cursor-not-allowed"
-                            title="Risultato precedente"
-                          >
-                            ← 
-                          </button>
-                          <div className="px-3 py-2 border-l border-r border-gray-200 text-sm">
-                            {projectResults.findIndex(r => r.id === activeResultId) + 1} di {projectResults.length}
-                          </div>
-                          <button 
-                            onClick={() => {
-                              const currentIndex = projectResults.findIndex(r => r.id === activeResultId);
-                              if (currentIndex < projectResults.length - 1) {
-                                setActiveResultId(projectResults[currentIndex + 1].id);
-                              }
-                            }}
-                            disabled={projectResults.findIndex(r => r.id === activeResultId) === projectResults.length - 1}
-                            className="p-2 hover:bg-gray-100 disabled:opacity-50 disabled:cursor-not-allowed"
-                            title="Risultato successivo"
-                          >
-                            →
-                          </button>
-                        </div>
-                      )}
-                      
-                      <button 
-                        onClick={() => {
-                          // Funzione per esportare il risultato come file JSON
-                          const task = tasks.find(t => t.id === activeResultId);
-                          if (task && task.result) {
-                            const jsonStr = JSON.stringify(task.result, null, 2);
-                            const blob = new Blob([jsonStr], { type: 'application/json' });
-                            const url = URL.createObjectURL(blob);
-                            const a = document.createElement('a');
-                            a.href = url;
-                            a.download = `${task.name.replace(/[^a-z0-9]/gi, '_').toLowerCase()}_result.json`;
-                            document.body.appendChild(a);
-                            a.click();
-                            document.body.removeChild(a);
-                            URL.revokeObjectURL(url);
-                          }
-                        }} 
-                        className="px-3 py-1 bg-gray-100 text-gray-700 rounded-md text-sm hover:bg-gray-200 transition flex items-center"
-                      >
-                        <span className="mr-1">↓</span> Esporta
-                      </button>
-                    </div>
-                  </div>
-                </div>
-                
-                {/* Enhanced content area */}
-                <div className="p-6">
-                  {activeResult.type === 'final_deliverable' ? (
-                    <EnhancedFinalDeliverableView result={activeResult} />
-                  ) : (
-                    <TaskResultDetails result={tasks.find(t => t.id === activeResultId)?.result} />
-                  )}
-                  
-                  {/* Feedback e azioni */}
-                  <div className="flex justify-between mt-8 pt-6 border-t border-gray-200">
-                    <div className="flex space-x-3">
-                      <button 
-                        onClick={() => console.log('Chiedi modifiche', activeResultId)} 
-                        className="px-4 py-2 bg-indigo-50 text-indigo-700 rounded-md text-sm hover:bg-indigo-100 transition flex items-center"
-                      >
-                        <span className="mr-1">✏️</span> Chiedi Modifiche
-                      </button>
-                      <button 
-                        onClick={() => console.log('Commenta', activeResultId)} 
-                        className="px-4 py-2 bg-gray-50 text-gray-700 rounded-md text-sm hover:bg-gray-100 transition flex items-center"
-                      >
-                        <span className="mr-1">💬</span> Commenta
-                      </button>
-                    </div>
-                    
-                    <button 
-                      onClick={() => console.log('Approva', activeResultId)} 
-                      className="px-4 py-2 bg-green-600 text-white rounded-md text-sm hover:bg-green-700 transition flex items-center"
-                    >
-                      <span className="mr-1">✓</span> Approva
-                    </button>
-                  </div>
-                </div>
-              </>
-            ) : (
-              <div className="flex flex-col items-center justify-center p-12">
-                <div className="text-5xl mb-4">💎</div>
-                <h3 className="text-xl font-medium text-gray-700 mb-2">Seleziona un risultato</h3>
-                <p className="text-gray-500 text-center max-w-md">
-                  {projectResults.length > 0
-                    ? 'Seleziona un risultato dalla lista a sinistra per visualizzarne i dettagli'
-                    : 'Il team non ha ancora prodotto risultati'}
-                </p>
-                {/* CTA se nessun risultato disponibile */}
-                {projectResults.length === 0 && workspace.status === 'created' && (
-                  <button 
-                    onClick={handleStartTeam}
-                    className="mt-6 px-4 py-2 bg-indigo-600 text-white rounded-md text-sm hover:bg-indigo-700 transition"
-                    disabled={isStartingTeam}
-                  >
-                    {isStartingTeam ? 'Avvio...' : 'Avvia Team'}
-                  </button>
-                )}
-              </div>
-            )}
-          </div>
-        </div>
-      )}
-      
-      {activeSection === 'plan' && (
-        <div className="bg-white rounded-xl shadow-sm p-6">
-          <h2 className="text-lg font-semibold mb-6">Piano di Esecuzione</h2>
-          
-          {projectPlan.length === 0 ? (
-            <div className="text-center py-10 bg-gray-50 rounded-lg">
-              <div className="text-5xl mb-3">📋</div>
-              <p className="text-gray-600 mb-2">Nessuna attività pianificata</p>
-              <p className="text-sm text-gray-500 mb-4">
-                {workspace.status === 'created' 
-                  ? 'Avvia il team per iniziare a generare il piano di lavoro' 
-                  : 'Il team è al lavoro ma non ha ancora pianificato attività'}
-              </p>
-              {workspace.status === 'created' && (
-                <button 
-                  onClick={handleStartTeam}
-                  className="px-4 py-2 bg-indigo-600 text-white rounded-md text-sm hover:bg-indigo-700 transition"
-                  disabled={isStartingTeam}
-                >
-                  {isStartingTeam ? 'Avvio...' : 'Avvia Team'}
-                </button>
-              )}
-            </div>
-          ) : (
-            <div className="relative">
-              {/* Timeline line */}
-              <div className="absolute left-4 top-0 bottom-0 w-0.5 bg-gray-200"></div>
-              
-              <div className="space-y-8">
-                {projectPlan.map((task) => (
-                  <div key={task.id} className="relative pl-12">
-                    {/* Timeline circle */}
-                    <div className={`absolute left-1.5 w-7 h-7 rounded-full flex items-center justify-center ${
-                      task.status === 'completed' ? 'bg-green-500 text-white' :
-                      task.status === 'in_progress' ? 'bg-blue-500 text-white' :
-                      task.status === 'failed' ? 'bg-red-500 text-white' :
-                      'bg-gray-200 text-gray-600'
-                    }`}>
-                      {task.status === 'completed' ? '✓' : 
-                       task.status === 'in_progress' ? '▶' : 
-                       task.status === 'failed' ? '✕' : '⌛'}
-                    </div>
-                    
-                    <div className="bg-gray-50 p-4 rounded-lg shadow-sm">
-                      <div className="flex justify-between items-start">
-                        <div>
-                          <h3 className="font-medium text-gray-900">{task.name}</h3>
-                          {task.description && (
-                            <p className="text-sm text-gray-500 mt-1">{task.description}</p>
-                          )}
-                          {task.agent && (
-                            <p className="text-sm text-gray-600 mt-1">
-                              Assegnato a: {task.agent}
-                            </p>
-                          )}
-                        </div>
-                        <div className="flex items-center">
-                          <span className={`text-xs px-3 py-1 rounded-full mr-3 ${getStatusColor(task.status)}`}>
-                            {getStatusLabel(task.status)}
-                          </span>
-                          <span className="text-sm text-gray-500 whitespace-nowrap">
-                            {task.dueDate}
-                          </span>
-                        </div>
-                      </div>
-                      
-                      {task.status === 'in_progress' && (
-                        <div className="mt-4 flex space-x-3">
-                          <button 
-                            onClick={() => console.log('View details', task.id)} 
-                            className="px-3 py-1.5 bg-white border border-gray-300 text-gray-700 rounded-md text-sm hover:bg-gray-50 transition"
-                          >
-                            Dettagli
-                          </button>
-                          <button 
-                            onClick={() => console.log('Interact with task', task.id)} 
-                            className="px-3 py-1.5 bg-indigo-600 text-white rounded-md text-sm hover:bg-indigo-700 transition"
-                          >
-                            Interagisci
-                          </button>
-                        </div>
-                      )}
-                    </div>
-                  </div>
-                ))}
-              </div>
-            </div>
-          )}
-          
-          {projectPlan.length > 0 && (
-            <div className="mt-8 flex justify-between">
-              <Link 
-                href={`/projects/${workspaceId}/tasks`}
-                className="px-4 py-2 bg-white border border-gray-300 text-gray-700 rounded-md text-sm hover:bg-gray-50 transition"
-              >
-                Visualizza Piano Completo
->>>>>>> 75322133
               </Link>
               <Link href={`/projects/${workspaceId}/assets`} className="text-sm text-gray-600 hover:text-gray-800 transition">
                 📦 Asset
