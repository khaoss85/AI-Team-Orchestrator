--- conflicted
+++ resolved
@@ -295,7 +295,6 @@
     setSelectedAsset({ name: assetName, asset });
   };
 
-<<<<<<< HEAD
   const openOutputModal = async (output: ProjectOutputExtended) => {
     setSelectedOutput(output);
     setLoadingOutput(true);
@@ -307,26 +306,6 @@
       setOutputDetails(null);
     } finally {
       setLoadingOutput(false);
-=======
-  const handleQuickFeedback = async (
-    type: 'approve' | 'request_changes',
-    taskId: string,
-  ) => {
-    try {
-      const feedbackData: DeliverableFeedback = {
-        feedback_type: type,
-        message:
-          type === 'approve'
-            ? 'Approved via quick action'
-            : 'Rework requested via quick action',
-        priority: 'medium',
-        specific_tasks: [taskId],
-      };
-      await api.monitoring.submitDeliverableFeedback(workspaceId, feedbackData);
-      fetchDeliverables();
-    } catch (error) {
-      console.error('Error sending quick feedback:', error);
->>>>>>> e4543bf3
     }
   };
 
