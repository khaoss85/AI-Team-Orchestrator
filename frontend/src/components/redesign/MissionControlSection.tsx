'use client'

import React, { useEffect, useRef } from 'react'
import type { Agent, FeedbackRequest, TaskAnalysisResponse } from '@/types'

interface Props {
<<<<<<< HEAD
  workspaceId: string
  agents: Agent[]
  feedback: FeedbackRequest[]
  taskAnalysis: TaskAnalysisResponse | null
  loading: boolean
  error?: string | null
  onRefresh: () => void
=======
  workspace: Workspace
>>>>>>> a710dec3
}
const MissionControlSection: React.FC<Props> = ({ workspace }) => {
  const [agents, setAgents] = useState<Agent[]>([])
  const [feedback, setFeedback] = useState<FeedbackRequest[]>([])
  const [taskAnalysis, setTaskAnalysis] = useState<TaskAnalysisResponse | null>(null)
  const [loading, setLoading] = useState(true)
  const [error, setError] = useState<string | null>(null)

  const fetchData = async () => {
    try {
      setLoading(true)
      const [agentsData, feedbackData, analysisData] = await Promise.all([
        api.agents.list(workspace.id),
        api.humanFeedback.getPendingRequests(workspace.id),
        api.monitoring.getTaskAnalysis(workspace.id)
      ])
      setAgents(agentsData)
      setFeedback(feedbackData)
      setTaskAnalysis(analysisData)
      setError(null)
    } catch (e: any) {
      console.error(e)
      setError(e.message || 'Errore nel caricamento dei dati')
    } finally {
      setLoading(false)
    }
  }

  useEffect(() => {
    fetchData()
  }, [workspace.id])

<<<<<<< HEAD
const MissionControlSection: React.FC<Props> = ({ workspaceId, agents, feedback, taskAnalysis, loading, error, onRefresh }) => {
  if (loading) {
=======
const MissionControlSection: React.FC<Props> = ({ agents, feedback, taskAnalysis, loading, error, onRefresh }) => {
  const initialized = useRef(false)

  useEffect(() => {
    const timer = setInterval(onRefresh, 30000)
    return () => clearInterval(timer)
  }, [onRefresh])

  useEffect(() => {
    if (!loading) {
      initialized.current = true
    }
  }, [loading])

  if (loading && !initialized.current) {

>>>>>>> a710dec3
    return (
      <div className="bg-white rounded-lg shadow-sm p-6 text-center">Caricamento mission control...</div>
    )
  }

  if (error) {
    return (
      <div className="bg-white rounded-lg shadow-sm p-6 text-center text-red-600">
        {error}
        <div className="mt-2">
          <button className="text-indigo-600" onClick={fetchData}>Riprova</button>
        </div>
      </div>
    )
  }

  const taskCounts = taskAnalysis?.task_counts || {}
  const totalTasks = Object.values(taskCounts).reduce((a, b) => a + b, 0)
  const completedTasks = taskCounts.completed || 0
  const failedTasks = taskCounts.failed || 0
  const successRate = totalTasks ? Math.round((completedTasks / totalTasks) * 100) : 0

  const totalAgents = agents.length
  const activeAgents = agents.filter(a => a.status === 'active').length
  const healthyAgents = agents.filter(a => a.health?.status === 'healthy').length

  const getPriorityColor = (priority: string) => {
    switch (priority) {
      case 'high':
        return 'bg-red-100 text-red-800'
      case 'medium':
        return 'bg-yellow-100 text-yellow-800'
      case 'low':
        return 'bg-green-100 text-green-800'
      default:
        return 'bg-gray-100 text-gray-800'
    }
  }

  const getInitials = (name: string) => {
    const parts = name.split(' ')
    const initials = parts.map(p => p[0]).join('')
    return initials.slice(0, 2).toUpperCase()
  }

  return (
    <div className="bg-white rounded-lg shadow-sm p-6 border border-gray-200 space-y-4">
      <div className="flex justify-between">
        <h2 className="text-lg font-semibold">Mission Control</h2>
        <div className="flex items-center space-x-2">
          {loading && initialized.current && (
            <span className="text-sm text-gray-500">Updating...</span>
          )}
          <button className="text-sm text-indigo-600" onClick={onRefresh}>Aggiorna</button>
        </div>
      </div>
      <div className="grid grid-cols-1 md:grid-cols-3 gap-4 text-sm">
        {/* Team Panel */}
        <div className="rounded-lg p-4 text-white bg-gradient-to-br from-indigo-500 to-purple-600 shadow-md hover:shadow-lg hover:-translate-y-1 transition">
          <div className="flex justify-between items-start">
            <div>
              <div className="text-xs uppercase opacity-80">Team</div>
              <div className="text-xl font-bold">{totalAgents}</div>
              <div className="text-xs opacity-90">
                {activeAgents} attivi · {healthyAgents} healthy
              </div>
            </div>
            <div className="flex -space-x-2">
              {agents.slice(0, 4).map(agent => (
                <div
                  key={agent.id}
                  className="w-8 h-8 rounded-full bg-white bg-opacity-20 flex items-center justify-center text-xs font-semibold"
                >
                  {getInitials(agent.name)}
                </div>
              ))}
              {agents.length > 4 && (
                <div className="w-8 h-8 rounded-full bg-white bg-opacity-20 flex items-center justify-center text-xs font-semibold">
                  +{agents.length - 4}
                </div>
              )}
            </div>
          </div>
          <a
            href={`/projects/${workspaceId}/configure`}
            className="text-xs mt-2 inline-block hover:underline"
          >
            Manage →
          </a>
        </div>

        {/* Human Feedback Panel */}
        <div className="rounded-lg p-4 text-white bg-gradient-to-br from-pink-500 to-rose-600 shadow-md hover:shadow-lg hover:-translate-y-1 transition">
          <div className="flex justify-between items-start">
            <div>
              <div className="text-xs uppercase opacity-80">Feedback</div>
              <div className="text-xl font-bold">{feedback.length}</div>
            </div>
          </div>
          <div className="mt-2 space-y-1">
            {feedback.slice(0, 2).map(req => (
              <div key={req.id} className="flex justify-between items-center text-xs">
                <span className="truncate mr-2">{req.title}</span>
                <span className={`px-2 py-0.5 rounded-full ${getPriorityColor(req.priority)}`}>{req.priority}</span>
              </div>
            ))}
          </div>
          <a href="/human-feedback" className="text-xs mt-2 inline-block hover:underline">
            Review →
          </a>
        </div>

        {/* Logbook Panel */}
        <div className="rounded-lg p-4 text-white bg-gradient-to-br from-emerald-500 to-green-600 shadow-md hover:shadow-lg hover:-translate-y-1 transition">
          <div className="flex justify-between items-start">
            <div>
              <div className="text-xs uppercase opacity-80">Logbook</div>
              <div className="text-xl font-bold">{totalTasks}</div>
              <div className="text-xs opacity-90">
                {completedTasks} completi · {failedTasks} fail
              </div>
            </div>
          </div>
          <div className="w-full bg-white bg-opacity-20 rounded-full h-2 mt-3">
            <div
              className="bg-white h-2 rounded-full"
              style={{ width: `${successRate}%` }}
            />
          </div>
          <a
            href={`/projects/${workspaceId}/tasks`}
            className="text-xs mt-2 inline-block hover:underline"
          >
            View All →
          </a>
        </div>
      </div>
    </div>
  )
}

export default MissionControlSection<|MERGE_RESOLUTION|>--- conflicted
+++ resolved
@@ -4,7 +4,6 @@
 import type { Agent, FeedbackRequest, TaskAnalysisResponse } from '@/types'
 
 interface Props {
-<<<<<<< HEAD
   workspaceId: string
   agents: Agent[]
   feedback: FeedbackRequest[]
@@ -12,9 +11,6 @@
   loading: boolean
   error?: string | null
   onRefresh: () => void
-=======
-  workspace: Workspace
->>>>>>> a710dec3
 }
 const MissionControlSection: React.FC<Props> = ({ workspace }) => {
   const [agents, setAgents] = useState<Agent[]>([])
@@ -47,27 +43,8 @@
     fetchData()
   }, [workspace.id])
 
-<<<<<<< HEAD
 const MissionControlSection: React.FC<Props> = ({ workspaceId, agents, feedback, taskAnalysis, loading, error, onRefresh }) => {
   if (loading) {
-=======
-const MissionControlSection: React.FC<Props> = ({ agents, feedback, taskAnalysis, loading, error, onRefresh }) => {
-  const initialized = useRef(false)
-
-  useEffect(() => {
-    const timer = setInterval(onRefresh, 30000)
-    return () => clearInterval(timer)
-  }, [onRefresh])
-
-  useEffect(() => {
-    if (!loading) {
-      initialized.current = true
-    }
-  }, [loading])
-
-  if (loading && !initialized.current) {
-
->>>>>>> a710dec3
     return (
       <div className="bg-white rounded-lg shadow-sm p-6 text-center">Caricamento mission control...</div>
     )
